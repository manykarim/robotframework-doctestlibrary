--- conflicted
+++ resolved
@@ -541,10 +541,8 @@
                         )
 
             if move_tolerance and int(move_tolerance) > 0 and not similar:
-<<<<<<< HEAD
                 diff_rectangles = self.get_diff_rectangles(absolute_diff)
                 has_pdf_text = bool(ref_page.pdf_text_words) and bool(cand_page.pdf_text_words)
-=======
                 if get_pdf_content:
                     import fitz
                     fitz.TOOLS.set_aa_level(0)
@@ -558,7 +556,6 @@
                         print(
                             "No pdf layout elements found. Proceeding with normal tolerance check."
                         )
->>>>>>> 509973e6
 
                 auto_use_pdf_content = get_pdf_content
                 auto_detection_method = detection_method
