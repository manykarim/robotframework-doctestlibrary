import os
import cv2
import pytesseract
import numpy as np
import json
import logging
import re
from pathlib import Path
from skimage import metrics
from typing import List, Dict, Optional, Tuple, Union, Literal
from concurrent.futures import ThreadPoolExecutor
from pytesseract import Output
from DocTest.IgnoreAreaManager import IgnoreAreaManager
from DocTest.PdfStructureModels import (
    DocumentStructure,
    PageStructure,
    StructureExtractionConfig,
    build_page_structure,
)
from DocTest.config import DEFAULT_DPI, OCR_ENGINE_DEFAULT, DEFAULT_CONFIDENCE, MINIMUM_OCR_RESOLUTION, ADD_PIXELS_TO_IGNORE_AREA, TESSERACT_CONFIG
import tempfile

# Constants


class Page:
    def __init__(self, image: np.ndarray, page_number: int, dpi: int = DEFAULT_DPI):
        self.page_number = page_number
        self.image = image  # Image as NumPy array (OpenCV format)
        self.dpi = dpi
        self.ocr_text_data: Optional[Dict] = None
        self.pdf_text_data: Optional[Dict] = None
        self.pdf_text_dict: Optional[Dict] = None
        self.pdf_text_blocks: Optional[Dict] = None
        self.pdf_text_words: Optional[Dict] = None
        self.text: str = ""
        self.barcodes: List[Dict] = []
        self.ocr_performed = False
        self.pixel_ignore_areas = []
        self.image_rescaled_for_ocr = False
<<<<<<< HEAD
        self._structure_cache: Dict[StructureExtractionConfig, PageStructure] = {}
        self.is_pdf = False
=======
        self.ocr_tokens: List[str] = []
>>>>>>> 509973e6

    def apply_ocr(self, ocr_engine: str = OCR_ENGINE_DEFAULT, tesseract_config: str = TESSERACT_CONFIG, confidence: int = DEFAULT_CONFIDENCE):
        """Perform OCR on the page image."""
        # re-scale the image to a standard resolution for OCR if needed
        self.image_rescaled_for_ocr = False
        original_image = None
        target_height, target_width = self.image.shape[:2]
        scale_factor = 1.0
        if self.dpi < MINIMUM_OCR_RESOLUTION:
            # Rescale the image to a higher resolution for better OCR results
            scale_factor = MINIMUM_OCR_RESOLUTION / self.dpi
            if self.image.shape[0] * scale_factor < 32767 and self.image.shape[1] * scale_factor < 32767:
                original_image = self.image.copy()
                target_height, target_width = self.image.shape[:2]
                self.image = cv2.resize(
                    self.image,
                    (0, 0),
                    fx=scale_factor,
                    fy=scale_factor,
                    interpolation=cv2.INTER_CUBIC,
                )
                self.image_rescaled_for_ocr = True
        if ocr_engine == "tesseract":
            config = tesseract_config
            gray_image = cv2.cvtColor(self.image, cv2.COLOR_BGR2GRAY)
            thresholded_image = cv2.threshold(gray_image, 0, 255, cv2.THRESH_BINARY + cv2.THRESH_OTSU)[1]
            self.ocr_text_data = pytesseract.image_to_data(thresholded_image, config=config, output_type=Output.DICT)
            self._normalize_ocr_coordinates(scale_factor if self.image_rescaled_for_ocr else 1.0, target_height, target_width)
            self.ocr_performed = True
        elif ocr_engine == "east":
            from DocTest.Ocr import EastTextExtractor
            self.east_text_extractor = EastTextExtractor()
            text = self.east_text_extractor.get_image_text(
                self.image,
                scale_back=scale_factor if self.image_rescaled_for_ocr else 1.0,
                target_size=(target_height, target_width),
            )
            self.ocr_text_data = text
            self._normalize_ocr_coordinates(scale_factor if self.image_rescaled_for_ocr else 1.0, target_height, target_width)
            self._refine_east_tokens(original_image if original_image is not None else self.image)
            self.ocr_performed = True
        if self.image_rescaled_for_ocr and original_image is not None:
            self.image = original_image
            self.image_rescaled_for_ocr = False

    def get_area(self, area: Dict):
        """Gets the area of the image specified by the coordinates."""
        x, y, w, h = area['x'], area['y'], area['width'], area['height']
        return self.image[y:y+h, x:x+w]

    def rescale_image_for_ocr(self):
        pass

    def get_text_content(self):
        """Return the OCR text content."""
        return self.ocr_text_data['text'] if self.ocr_text_data else ""

<<<<<<< HEAD
    def get_pdf_structure(self, config: Optional[StructureExtractionConfig] = None) -> PageStructure:
        """Build or fetch a cached structural representation for this page."""
        config = config or StructureExtractionConfig()
        cached = self._structure_cache.get(config)
        if cached:
            return cached
        structure = build_page_structure(
            page_number=self.page_number,
            pdf_dict=self.pdf_text_dict,
            config=config,
            dpi=self.dpi,
            image_shape=self.image.shape,
        )
        self._structure_cache[config] = structure
        return structure
=======
    def _normalize_ocr_coordinates(self, scale_factor: float, target_height: int, target_width: int):
        """Bring OCR bounding boxes back to the original image scale and clamp them."""
        if not self.ocr_text_data:
            return

        lefts = self.ocr_text_data.get('left') or []
        tops = self.ocr_text_data.get('top') or []
        widths = self.ocr_text_data.get('width') or []
        heights = self.ocr_text_data.get('height') or []

        if not (lefts and tops and widths and heights):
            return

        for idx in range(len(lefts)):
            left = self._coerce_to_float(lefts[idx])
            top = self._coerce_to_float(tops[idx])
            width = self._coerce_to_float(widths[idx])
            height = self._coerce_to_float(heights[idx])

            if scale_factor not in (0, 1):
                left /= scale_factor
                top /= scale_factor
                width /= scale_factor
                height /= scale_factor

            left = max(0, min(target_width - 1, int(round(left))))
            top = max(0, min(target_height - 1, int(round(top))))
            width = max(0, min(target_width - left, int(round(width))))
            height = max(0, min(target_height - top, int(round(height))))

            lefts[idx] = left
            tops[idx] = top
            widths[idx] = width
            heights[idx] = height

    @staticmethod
    def _coerce_to_float(value: Union[str, int, float]) -> float:
        try:
            return float(value)
        except (TypeError, ValueError):
            return 0.0

    def _normalized_ocr_tokens(self) -> List[str]:
        if self.ocr_tokens:
            return [token for token in self.ocr_tokens if token]

        if not self.ocr_text_data:
            return []
        tokens = []
        for token in self.ocr_text_data.get('text', []):
            normalized = self._normalize_token(token)
            if normalized:
                tokens.append(normalized)
        return tokens

    def _normalize_token(self, token: Optional[str]) -> str:
        if not token:
            return ""
        token = token.strip()
        if not token:
            return ""
        token = token.translate(str.maketrans({
            "»": "",
            "«": "",
            "“": "",
            "”": "",
            "„": "",
            "’": "",
            "‘": "",
        }))
        token = token.strip().strip(".,;:!\"'`")
        if not token:
            return ""
        token = re.sub(r"\s+", " ", token)

        return token

    def _refine_east_tokens(self, base_image: np.ndarray):
        if not self.ocr_text_data:
            self.ocr_tokens = []
            return

        lefts = self.ocr_text_data.get('left') or []
        tops = self.ocr_text_data.get('top') or []
        widths = self.ocr_text_data.get('width') or []
        heights = self.ocr_text_data.get('height') or []
        raw_texts = self.ocr_text_data.get('text') or []
        confidences = self.ocr_text_data.get('conf') or []

        def text_score(text: str) -> float:
            if not text:
                return 0.0
            alnum = sum(ch.isalnum() for ch in text)
            return alnum / len(text)

        def iou(a: Dict[str, Union[int, str]], b: Dict[str, Union[int, str]]) -> float:
            ax1, ay1 = a['left'], a['top']
            ax2, ay2 = ax1 + a['width'], ay1 + a['height']
            bx1, by1 = b['left'], b['top']
            bx2, by2 = bx1 + b['width'], by1 + b['height']

            inter_x1 = max(ax1, bx1)
            inter_y1 = max(ay1, by1)
            inter_x2 = min(ax2, bx2)
            inter_y2 = min(ay2, by2)

            if inter_x2 <= inter_x1 or inter_y2 <= inter_y1:
                return 0.0

            inter = (inter_x2 - inter_x1) * (inter_y2 - inter_y1)
            area_a = (ax2 - ax1) * (ay2 - ay1)
            area_b = (bx2 - bx1) * (by2 - by1)
            union = area_a + area_b - inter
            if union <= 0:
                return 0.0
            return inter / union

        entries: List[Dict[str, Union[int, str]]] = []

        def add_entry(entry: Dict[str, Union[int, str]]):
            for existing in entries:
                if iou(entry, existing) > 0.3:
                    if text_score(entry['text']) > text_score(existing['text']):
                        existing.update(entry)
                    return
            entries.append(entry)

        for raw_text, left, top, width, height, conf in zip(
            raw_texts, lefts, tops, widths, heights, confidences
        ):
            normalized_raw = self._normalize_token(raw_text)

            try:
                conf_value = float(conf)
            except (TypeError, ValueError):
                conf_value = 0.0

            refined_text_normalized = ""
            if width > 0 and height > 0:
                roi = base_image[top:top+height, left:left+width]
                if roi.size > 0:
                    scale_factor = 3 if min(roi.shape[0], roi.shape[1]) < 80 else 1
                    if scale_factor > 1:
                        roi = cv2.resize(
                            roi,
                            None,
                            fx=scale_factor,
                            fy=scale_factor,
                            interpolation=cv2.INTER_CUBIC,
                        )
                    refined_text = pytesseract.image_to_string(
                        roi, config='--oem 1 --psm 7 -l eng'
                    ).strip()
                    refined_text_normalized = self._normalize_token(refined_text)

            if normalized_raw:
                final_text = normalized_raw
                if refined_text_normalized:
                    score_raw = text_score(normalized_raw)
                    score_refined = text_score(refined_text_normalized)
                    digits_raw = sum(ch.isdigit() for ch in normalized_raw)
                    digits_refined = sum(ch.isdigit() for ch in refined_text_normalized)

                    use_refined = False
                    if digits_raw == 0:
                        if score_refined > score_raw or (
                            score_refined == score_raw
                            and len(refined_text_normalized) > len(normalized_raw)
                        ):
                            use_refined = True
                    else:
                        if digits_refined == digits_raw and score_refined > score_raw + 0.1:
                            use_refined = True

                    if use_refined:
                        final_text = refined_text_normalized

                add_entry(
                    {
                        'left': left,
                        'top': top,
                        'width': width,
                        'height': height,
                        'text': final_text,
                    }
                )
            elif refined_text_normalized and conf_value <= DEFAULT_CONFIDENCE:
                add_entry(
                    {
                        'left': left,
                        'top': top,
                        'width': width,
                        'height': height,
                        'text': refined_text_normalized,
                    }
                )

        entries.sort(key=lambda e: (e['top'], e['left']))
        self.ocr_tokens = [entry['text'] for entry in entries]
>>>>>>> 509973e6

    def get_image_with_ignore_areas(self):
        """Return the image with ignore areas highlighted."""
        image_with_ignore_areas = self.image.copy()
        for ignore_area in self.pixel_ignore_areas:
            x, y, w, h = ignore_area.get('x'), ignore_area.get('y'), ignore_area.get('width'), ignore_area.get('height')
            # Add ADD_PIXELS_TO_IGNORE_AREA to the ignore area dimensions
            # Ensure that the ignore area is within the image bounds

            x -= ADD_PIXELS_TO_IGNORE_AREA
            y -= ADD_PIXELS_TO_IGNORE_AREA
            w += 2 * ADD_PIXELS_TO_IGNORE_AREA
            h += 2 * ADD_PIXELS_TO_IGNORE_AREA

            x = max(0, x)
            y = max(0, y)
            w = min(w, image_with_ignore_areas.shape[1] - x)
            h = min(h, image_with_ignore_areas.shape[0] - y)

            # Draw a filled blue rectangle to cover the ignore area
            cv2.rectangle(image_with_ignore_areas, (x, y), (x + w, y + h), (255, 0, 0), -1)
        return image_with_ignore_areas

    def compare_with(self, other_page: 'Page', threshold: float = 0.0, resize: bool = False, block_based_ssim: bool = False, block_size: int = 32, **kwargs):
        """
        Compare this page with another page and return a tuple of (similarity_result, diff_image).
        
        | =Arguments= | =Description= |
        | ``other_page`` | Another Page object to compare against. |
        | ``threshold`` | The SSIM threshold to determine similarity. |
        """
        if self.dpi != other_page.dpi:
            raise ValueError(f"Page DPI mismatch: {self.dpi} vs {other_page.dpi}")        
        
        blur = kwargs.get('blur', False)

        if self.pixel_ignore_areas:
            other_page.pixel_ignore_areas = self.pixel_ignore_areas
            self.image = self.get_image_with_ignore_areas()
            other_page.image = other_page.get_image_with_ignore_areas()
    
        # Quick check: if the images are of different sizes, they are not similar
        if self.image.shape != other_page.image.shape:
            return False, None, None, None, None
        
        # Quick check: if the images are identical, they are similar
        if np.array_equal(self.image, other_page.image):
            return True, None, None, None, None

        # Perform SSIM (Structural Similarity Index) comparison and get the diff image
        gray_self = cv2.cvtColor(self.image, cv2.COLOR_BGR2GRAY)
        gray_other = cv2.cvtColor(other_page.image, cv2.COLOR_BGR2GRAY)

        if blur:
            kernel_size = int(gray_self.shape[1]/30)
            # must be odd if median
            kernel_size += kernel_size%2-1
            gray_self = cv2.GaussianBlur(gray_self, (kernel_size, kernel_size), 1.5)
            gray_other = cv2.GaussianBlur(gray_other, (kernel_size, kernel_size), 1.5)

        score, diff = metrics.structural_similarity(gray_self, gray_other, full=True)

        diff = (diff * 255).astype("uint8")

        thresh = cv2.threshold(diff, 0, 255,
                                cv2.THRESH_BINARY_INV | cv2.THRESH_OTSU)[1]
        absolute_diff = cv2.absdiff(gray_self, gray_other)

        if block_based_ssim:
            block_based_ssim_result, block_based_ssim_score = self.block_based_ssim_comparison(other_page.image, threshold=threshold, block_size=block_size)            
            if not block_based_ssim_result:
                return False, diff, thresh, absolute_diff, 1.0 - block_based_ssim_score
        # Return a tuple: whether the pages are similar, and the difference image
        return score >= (1.0 - threshold), diff, thresh, absolute_diff, 1.0 - score


    def block_based_ssim_comparison(self, other_image, threshold: float = 0.0, block_size: int = 32) -> Tuple[bool, float]:
        """
        Perform a block-based SSIM comparison between this page's image and another image,
        including partial blocks at the edges.

        :param other_image: The image of the other Page to compare against.
        :param threshold: The minimum SSIM score for a block to be considered similar.
        :param block_size: The size of the blocks for block-based SSIM.
        :return: 
            - A tuple of (similarity_result, lowest_score) 
            where similarity_result is a boolean indicating whether the pages are similar
            - lowest_score is the lowest SSIM score found in any block
        """

        # Dimensions of the reference image
        height, width = self.image.shape[:2]

        # Initialize the lowest score to 1.0 (maximum SSIM)
        lowest_score = 1.0

        # Go row by row in increments of `block_size`
        for y in range(0, height, block_size):
            # Figure out how tall this block really should be (including partial blocks)
            block_height = min(block_size, height - y)

            # Go column by column in increments of `block_size`
            for x in range(0, width, block_size):
                # Figure out how wide this block really should be
                block_width = min(block_size, width - x)

                # Extract block from reference and candidate images
                block_ref = self.image[y:y+block_height, x:x+block_width]
                block_cand = other_image[y:y+block_height, x:x+block_width]

                if np.array_equal(block_ref, block_cand):
                    continue

                # Convert to grayscale
                block_ref_gray = cv2.cvtColor(block_ref, cv2.COLOR_BGR2GRAY)
                block_cand_gray = cv2.cvtColor(block_cand, cv2.COLOR_BGR2GRAY)

                # If either block is zero-sized (shouldn't happen unless images mismatch), skip
                if block_ref_gray.size == 0 or block_cand_gray.size == 0:
                    continue

                # Determine a `win_size` that does not exceed the block's dimensions.
                # structural_similarity requires:
                #    - an odd integer
                #    - <= the smallest dimension of the image/block
                # Default is 7, so reduce only if needed.
                min_side = min(block_ref_gray.shape[0], block_ref_gray.shape[1])
                if min_side >= 7:
                    # Use default (7) if block is at least 7×7
                    win_size = 7
                else:
                    # If block is smaller than 7 in any dimension, pick the largest odd integer <= min_side
                    # (This ensures we do not exceed the partial block dimensions)
                    if min_side % 2 == 0:
                        win_size = max(1, min_side - 1)
                    else:
                        win_size = min_side

                # Compute SSIM score for the current block using the chosen window size
                block_score = metrics.structural_similarity(
                    block_ref_gray,
                    block_cand_gray,
                    win_size=win_size
                )

                # Track the lowest block SSIM
                lowest_score = abs(min(lowest_score, block_score))

                # If any block's SSIM falls below (1.0 - threshold), return immediately
                if lowest_score < (1.0 - threshold):
                    return False, lowest_score

        # If we reach here, all blocks (including partials) are above the threshold
        return True, lowest_score

    def identify_barcodes(self):
        """Detect and store barcodes for this page."""
        self.identify_barcodes_with_zbar()
        self.identify_datamatrices()

    def identify_barcodes_with_zbar(self):
        try:
            from pyzbar import pyzbar
        except:
            logging.debug('Failed to import pyzbar', exc_info=True)
            return
        image_height = self.image.shape[0]
        image_width = self.image.shape[1]
        barcodes = pyzbar.decode(self.image)
        #Add barcode as placehoder
        for barcode in barcodes:
            logging.debug(barcode)
            x = barcode.rect.left
            y = barcode.rect.top
            h = barcode.rect.height
            w = barcode.rect.width
            code_type = getattr(barcode, "type", "").upper()
            if code_type in {"I25", "CODE39"}:
                w += 1
            value = barcode.data.decode("utf-8")
            self.barcodes.append({"x":x, "y":y, "height":h, "width":w, "value":value})
            self.pixel_ignore_areas.append({"x": x, "y": y, "height": h, "width": w})

    def identify_datamatrices(self):
        try:
            from pylibdmtx import pylibdmtx
        except:
            logging.debug('Failed to import pylibdmtx', exc_info=True)
            return
        logging.debug("Identify datamatrices")
        image_height = self.image.shape[0]
        try:
            barcodes = pylibdmtx.decode(self.image, timeout=5000)
        except:
            logging.debug("pylibdmtx could not be loaded",exc_info=True)
            return
        #Add barcode as placehoder
        for barcode in barcodes:
            print(barcode)
            x = barcode.rect.left
            y = image_height - barcode.rect.top - barcode.rect.height
            h = barcode.rect.height
            w = barcode.rect.width
            if getattr(self, "is_pdf", False):
                h += 1
                w += 1
            value = barcode.data.decode("utf-8")
            self.barcodes.append({"x":x, "y":y, "height":h, "width":w, "value":value})
            self.pixel_ignore_areas.append({"x": x, "y:": y, "height": h, "width": w})

    def _process_ignore_area(self, ignore_area: Dict):
        """Process each ignore area based on its type and convert it into pixel-based coordinates."""
        ignore_area_type = ignore_area.get('type')
        
        if ignore_area_type in ['pattern', 'line_pattern', 'word_pattern']:
            self._process_pattern_ignore_area(ignore_area)
        elif ignore_area_type == 'coordinates':
            self._process_coordinates_ignore_area(ignore_area)
        elif ignore_area_type == 'area':
            self._process_area_ignore_area(ignore_area)

    def _process_pattern_ignore_area_from_ocr(self, ignore_area: Dict):
        """Handle pattern-based ignore areas by searching the OCR text for text patterns."""
        import re
        pattern = ignore_area.get('pattern')
        xoffset = int(ignore_area.get('xoffset', 0))
        yoffset = int(ignore_area.get('yoffset', 0))

        # Iterate through text data to identify matching patterns and mark as ignore areas
        n_boxes = len(self.ocr_text_data['text'])
        for j in range(n_boxes):
            raw_text = self.ocr_text_data['text'][j]
            normalized_text = self._normalize_token(raw_text)
            if not normalized_text:
                continue
            match_target = normalized_text.upper()
            if not re.match(pattern, match_target):
                continue

            x, y, w, h = (
                self.ocr_text_data['left'][j],
                self.ocr_text_data['top'][j],
                self.ocr_text_data['width'][j],
                self.ocr_text_data['height'][j],
            )
            text_mask = {
                "x": int(x) - xoffset,
                "y": int(y) - yoffset,
                "width": int(w) + 2 * xoffset,
                "height": int(h) + 2 * yoffset,
            }
            self.pixel_ignore_areas.append(text_mask)

    def _process_pattern_ignore_area_from_pdf(self, ignore_area: Dict):
        import re
        pattern_type = ignore_area.get('type') or ignore_area.get('pattern_type')
        pattern = ignore_area.get('pattern')
        xoffset = int(ignore_area.get('xoffset', 0))
        yoffset = int(ignore_area.get('yoffset', 0))
        search_pattern = re.compile(pattern)
        if pattern_type == "word_pattern":
            if self.pdf_text_words:
                for word in self.pdf_text_words:
                    if search_pattern.match(word[4]):
                        x0, y0, x1, y1 = word[:4]
                        x = x0 * self.dpi / 72
                        y = y0 * self.dpi / 72
                        w = (x1 - x0) * self.dpi / 72
                        h = (y1 - y0) * self.dpi / 72
                        text_mask = {"x": int(x) - xoffset, "y": int(y) - yoffset, "width": int(w) + 2 * xoffset, "height": int(h) + 2 * yoffset}
                        self.pixel_ignore_areas.append(text_mask)
        else:
            if self.pdf_text_dict:
                for block in self.pdf_text_dict['blocks']:
                    if block['type'] == 0:
                        for line in block['lines']:
                            if len(line['spans']) != 0 and search_pattern.match(line['spans'][0]['text']):
                                (x, y, w, h) = (line['bbox'][0]*self.dpi/72, line['bbox'][1]*self.dpi/72,(line['bbox'][2]-line['bbox'][0])*self.dpi/72, (line['bbox'][3]-line['bbox'][1])*self.dpi/72)
                                text_mask = {"x": int(x) - xoffset, "y": int(y) - yoffset, "width": int(w) + 2 * xoffset, "height": int(h) + 2 * yoffset}
                                self.pixel_ignore_areas.append(text_mask)


    def _process_pattern_ignore_area(self, ignore_area: Dict):
        """Handle pattern-based ignore areas by searching the page for text patterns."""
        # import re
        # pattern = ignore_area.get('pattern')
        # xoffset = int(ignore_area.get('xoffset', 0))
        # yoffset = int(ignore_area.get('yoffset', 0))

        if self.ocr_performed:
            self._process_pattern_ignore_area_from_ocr(ignore_area)
        elif self.pdf_text_data or self.pdf_text_dict or self.pdf_text_words:
            self._process_pattern_ignore_area_from_pdf(ignore_area)

    def _process_coordinates_ignore_area(self, ignore_area: Dict):
        """Convert coordinate-based ignore areas into pixel-wise ignore areas."""
        unit = ignore_area.get('unit', 'px')
        x, y, w, h = self._convert_to_pixels(ignore_area, unit)
        self.pixel_ignore_areas.append({"x": x, "y": y, "height": h, "width": w})
    
    def _convert_to_pixels(self, area: Dict, unit: str):
        """Convert dimensions from cm, mm, or px to pixel units."""
        x, y, w, h = int(area['x']), int(area['y']), int(area['width']), int(area['height'])
        if unit == 'mm':
            constant = self.dpi / 25.4
            x, y, w, h = int(x * constant), int(y * constant), int(w * constant), int(h * constant)
        elif unit == 'cm':
            constant = self.dpi / 2.54
            x, y, w, h = int(x * constant), int(y * constant), int(w * constant), int(h * constant)
        return x, y, w, h
        
    def _process_area_ignore_area(self, ignore_area: Dict):
        """Handle area-based ignore areas (e.g., 'top', 'bottom', 'left', 'right') as percentages."""
        page = ignore_area.get('page', 'all')
        # Cast the page number to an integer if it is not 'all'
        if page != 'all':
            page = int(page)
        if page == 'all' or page == self.page_number:
            location = ignore_area.get('location', None)
            percent = int(ignore_area.get('percent', 10))
            x, y, w, h = 0, 0, self.image.shape[1], self.image.shape[0]
            if location == 'top':
                h = int(self.image.shape[0] * percent / 100)
            elif location == 'bottom':
                h = int(self.image.shape[0] * percent / 100)
                y = self.image.shape[0] - h
            elif location == 'left':
                w = int(self.image.shape[1] * percent / 100)
            elif location == 'right':
                w = int(self.image.shape[1] * percent / 100)
                x = self.image.shape[1] - w
            self.pixel_ignore_areas.append({"x": x, "y": y, "width": w, "height": h})

    def _get_text(self, force_ocr: bool = False, ocr_engine: Literal['tesseract', 'east'] = 'tesseract', confidence: int = DEFAULT_CONFIDENCE, tesseract_config: str = TESSERACT_CONFIG, **kwargs):
        """Extract text content from the page image."""
        if force_ocr and not self.ocr_performed:
            self.apply_ocr(ocr_engine=ocr_engine, tesseract_config=tesseract_config)
            return " ".join(self._normalized_ocr_tokens())
        if self.ocr_performed:
            return " ".join(self._normalized_ocr_tokens())
        elif self.pdf_text_words:
            return make_text(self.pdf_text_words).split()
        else:
            self.apply_ocr(ocr_engine=ocr_engine, tesseract_config=tesseract_config)
            return " ".join(self._normalized_ocr_tokens())

    def _get_text_from_area(self, area: Dict, force_ocr: bool = False):
        """Extract text content from a specific area of the page:
        Returns the text content within the specified area.
        An area is defined by a dictionary with keys 'x', 'y', 'width', and 'height'.
        It can also be a tuple with the format (x, y, width, height).
        Units are in pixels by default.
        Optional: Units can be specified as 'mm' or 'cm' via the 'unit' key.
        """
        if force_ocr:
            pdf_text = self._get_text_from_area_using_pdf(area)
            if pdf_text:
                return pdf_text
            return self._get_text_from_area_with_tesseract(area)
        
        try:
            unit = area.get('unit', 'px')
        except:
            unit = 'px'
        area_x, area_y, area_w, area_h  = self._convert_to_pixels(area, unit)


        if self.ocr_performed:
            text = ""
            for i, box in enumerate(self.ocr_text_data['text']):
                x, y, w, h = self.ocr_text_data['left'][i], self.ocr_text_data['top'][i], self.ocr_text_data['width'][i], self.ocr_text_data['height'][i]
                if x >= area_x and y >= area_y and x + w <= area_x + area_w and y + h <= area_y + area_h:
                    text += box + " "
            return text.strip()
        
        elif self.pdf_text_words:
            return self._get_text_from_area_using_pdf(area)
        else:
            return self._get_text_from_area_with_tesseract(area)
        
    def _get_text_from_area_using_pdf(self, area: Dict) -> str:
        if not self.pdf_text_words:
            return ""

        area_x, area_y, area_w, area_h = self._convert_to_pixels(area, area.get('unit', 'px'))
        import fitz
        fitz.TOOLS.set_aa_level(0)
        rect = fitz.Rect(
            area_x * 72 / self.dpi,
            area_y * 72 / self.dpi,
            (area_x + area_w) * 72 / self.dpi,
            (area_y + area_h) * 72 / self.dpi,
        )
        diff_area_ref_words = [
            w for w in self.pdf_text_words if fitz.Rect(w[:4]).intersects(rect)
        ]
        normalized_words = [self._normalize_token(word[4]) for word in diff_area_ref_words]
        normalized_words = [word for word in normalized_words if word]
        return " ".join(normalized_words)

    def _get_text_from_area_with_tesseract(self, area: Dict):
        """Extract text content from a specific area of the page using Tesseract OCR."""
        x, y, w, h = self._convert_to_pixels(area, area.get('unit', 'px'))
        image = self.image[y:y+h, x:x+w]
        # upscale the image if the resolution is too low for OCR
        if self.dpi < MINIMUM_OCR_RESOLUTION:
            scale_factor = MINIMUM_OCR_RESOLUTION / self.dpi
            image = cv2.resize(image, (0, 0), fx=scale_factor, fy=scale_factor, interpolation=cv2.INTER_CUBIC)
        gray_image = cv2.cvtColor(image, cv2.COLOR_BGR2GRAY)
        thresholded_image = cv2.threshold(gray_image, 0, 255, cv2.THRESH_BINARY + cv2.THRESH_OTSU)[1]
        # Add a white border around the image to improve OCR accuracy
        thresholded_image = cv2.copyMakeBorder(thresholded_image, 10, 10, 10, 10, cv2.BORDER_CONSTANT, value=(255, 255, 255))
        config = f'--psm 11 -l eng'
        text = pytesseract.image_to_string(thresholded_image, config=config)
        return text.strip()

    def _compare_text_content_in_area_with(self, other_page: 'Page', area: Dict, force_ocr: bool = False):
        """Compare text content in a specific area of the page with another page.
        Returns True if the text content in the specified area is the same between the two pages.
        Also returns the text content from the area in both pages.
        Area can be defined by a dictionary with keys 'x', 'y', 'width', and 'height'.
        Or it can be a tuple like (124, 337, 287, 121) where the values are in pixels.

        """
        text_self = self._get_text_from_area(area, force_ocr)
        text_other = other_page._get_text_from_area(area, force_ocr)
        return text_self == text_other, text_self, text_other
    
    def _get_area(self, area: Dict):
        """Extract the specified area from the page image.
        Area is a rectangle object from cv2
        """
        x, y, w, h = self._convert_to_pixels(area, area.get('unit', 'px'))
        return self.image[y:y+h, x:x+w]
    
class DocumentRepresentation:
    def __init__(self, file_path: str, dpi: int = DEFAULT_DPI, ocr_engine: Literal['tesseract', 'east'] = OCR_ENGINE_DEFAULT, tesseract_config: str = TESSERACT_CONFIG, ignore_area_file: Union[str, dict, list] = None, ignore_area: Union[str, dict, list] = None, force_ocr: bool = False, contains_barcodes: bool = False, **kwargs):
        self.file_path = Path(file_path)
        self.dpi = dpi
        self.contains_barcodes = contains_barcodes
        self.pages: List[Page] = []
        self.ocr_engine = ocr_engine
        self.abstract_ignore_areas = []
        self.barcodes = []
        self.path, self.filename= os.path.split(self.file_path)
        self.filename_without_extension, self.extension = os.path.splitext(self.filename)
        self.tmp_directory = tempfile.gettempdir()
        self.ignore_printfactory_envelope=kwargs.get('ignore_printfactory_envelope', False)
        self.printing_papersize=kwargs.get('printing_papersize', 'a4')
        self.load_document()
        self.create_abstract_ignore_areas(ignore_area_file, ignore_area)
        self.create_pixel_based_ignore_areas(force_ocr)
        
        
        if self.contains_barcodes:
            self.identify_barcodes()

    def load_document(self):
        """Load the document, either as an image or a multi-page PDF, into Page objects."""
        if self.file_path.suffix == '.pdf':
            self._load_pdf()
        elif self.file_path.suffix == '.pcl':
            self._load_pcl()
        elif self.file_path.suffix == '.ps':
            self._load_ps()
        else:
            self._load_image()

    def _load_image(self):
        """Load a single image file as a Page object."""
        image = cv2.imread(str(self.file_path))
        # For images, the dpi is always 72 (default for OpenCV)
        self.dpi = 72
        if image is None:
            raise ValueError(f"Cannot load image from {self.file_path}")
        page = Page(image, page_number=1, dpi=self.dpi)
        page.is_pdf = False
        self.pages.append(page)

    def _load_pdf(self):
        """Load a PDF document, converting each page into a Page object."""
        try:
            import fitz
            fitz.TOOLS.set_aa_level(0)  # PyMuPDF
            doc = fitz.open(str(self.file_path))
            for page_num in range(len(doc)):
                page = doc.load_page(page_num)
                pix = page.get_pixmap(dpi=self.dpi)
                img_data = pix.tobytes("png")
                image = cv2.imdecode(np.frombuffer(img_data, np.uint8), cv2.IMREAD_COLOR)
                page_obj = Page(image, page_number=page_num + 1, dpi=self.dpi)
                page_obj.is_pdf = True
                page_obj.pdf_text_data = page.get_text("text")
                page_obj.pdf_text_dict = page.get_text("dict")
                page_obj.pdf_text_words = page.get_text("words")
                page_obj.pdf_text_blocks = page.get_text("blocks")
                self.pages.append(page_obj)
        except ImportError:
            raise ImportError("PyMuPDF (fitz) is required for PDF processing.")

    def _load_pcl(self):
        import subprocess
        import shutil
        import random
        import time
        import tempfile
        from os.path import splitext, split
        import subprocess
        try:
            command = shutil.which('pcl6') or shutil.which('gpcl6win64') or shutil.which('gpcl6win32') or shutil.which('gpcl6')
        except Exception:
            command = None
        if not command:
            raise AssertionError("No pcl6 executable found in path. Please install ghostPCL")
        self.opencv_images = []
        
        resolution = self.dpi
        tic = time.perf_counter()
        output_image_directory = os.path.join(self.tmp_directory, self.filename_without_extension+str(random.randint(100, 999)))
        
        is_exist = os.path.exists(output_image_directory)
        if not is_exist:
            os.makedirs(output_image_directory)
        else:
            shutil.rmtree(output_image_directory)
            os.makedirs(output_image_directory)
        Output_filepath = os.path.join(output_image_directory,'output-%d.png')

        args = [
            command,
            f'-J"@PJL SET PAPER = {self.printing_papersize}"',
            '-dNOPAUSE',
            "-sDEVICE=png16m",
            f"-r{resolution}",
            f"-sOutputFile={Output_filepath}",
            self.file_path
        ]
        subprocess.run(args, stdout=subprocess.DEVNULL, stderr=subprocess.STDOUT)
        toc = time.perf_counter()
        print(f"Rendering pcl document to Image with ghostPCL performed in {toc - tic:0.4f} seconds")
        tic = time.perf_counter()
        file_num =len(os.listdir(output_image_directory))
        for index in range(file_num):
            if (index == 0 or index == int(file_num-1)) and self.ignore_printfactory_envelope is True:
                print("The printfactory envelope is ignored in page {}".format(index+1))
                continue
            else:
                filename = 'output-' + str(index+1)+'.png'
                image_file =os.path.join(output_image_directory, filename)
                data = cv2.imread(image_file)
                page = Page(data, page_number=str(index+1), dpi=self.dpi)
                
            
                if page is None:
                    raise AssertionError("No OpenCV Image could be created for file {} . Maybe the file is corrupt?".format(self.file_path))
                #self.opencv_images.append(data)
                self.pages.append(page)

        toc = time.perf_counter()
        print(f"Conversion from Image to OpenCV Image performed in {toc - tic:0.4f} seconds")
        shutil.rmtree(output_image_directory) 

    def _load_ps(self):
        import subprocess
        import shutil
        import random
        import tempfile
        import time
        from os.path import splitext, split 
        try:
            command = shutil.which('gs') or shutil.which('gswin64c') or shutil.which('gswin32c') or shutil.which('ghostscript')
        except Exception:
            command = None
        if not command:
            raise AssertionError("No ghostscript executable found in path. Please install ghostscript")
        self.opencv_images = []
        
        resolution = self.dpi
        tic = time.perf_counter()
        output_image_directory = os.path.join(self.tmp_directory, self.filename_without_extension+str(random.randint(100, 999)))
        is_exist = os.path.exists(output_image_directory)
        if not is_exist:
            os.makedirs(output_image_directory)
        else:
            shutil.rmtree(output_image_directory)
            os.makedirs(output_image_directory)
        Output_filepath = os.path.join(output_image_directory, 'output-%d.png')
        args = [
            command,
            f'-sPAPERSIZE={self.printing_papersize}',
            '-dNOPAUSE',
            "-dBATCH",
            "-dSAFER",
            "-sDEVICE=png16m",
            f"-r{resolution}",
            f"-sOutputFile={Output_filepath}",
            self.file_path
        ]
        subprocess.run(args, stdout=subprocess.DEVNULL, stderr=subprocess.STDOUT)
        toc = time.perf_counter()
        print(f"Rendering ps document to Image with ghostscript performed in {toc - tic:0.4f} seconds")
        tic = time.perf_counter()
        file_num =len(os.listdir(output_image_directory))
        for index in range(file_num):
            filename = 'output-' + str(index+1)+'.png'
            image_file =os.path.join(output_image_directory, filename)
            data = cv2.imread(image_file)
            page = Page(data, page_number=str(index+1), dpi=self.dpi)
            if page is None:
                raise AssertionError("No OpenCV Image could be created for file {} . Maybe the file is corrupt?".format(self.file_path))
            # self.opencv_images.append(data)
            self.pages.append(page)
        
        toc = time.perf_counter()
        print(f"Conversion from Image to OpenCV Image performed in {toc - tic:0.4f} seconds")
        shutil.rmtree(output_image_directory)

    def get_barcodes(self):
        """Return a list of barcodes detected in the document."""
        barcodes = []
        for page in self.pages:
            barcodes.extend(page.barcodes)
        return barcodes
    
    def apply_ocr(self, parallel: bool = False):
        """Apply OCR to each page of the document."""
        if parallel:
            with ThreadPoolExecutor() as executor:
                executor.map(lambda page: page.apply_ocr(self.ocr_engine), self.pages)
        else:
            for page in self.pages:
                page.apply_ocr(self.ocr_engine)

    def extract_text_from_pdf(self) -> str:
        """
        Attempt to extract text directly from a PDF document.
        Returns the text content if available, otherwise returns an empty string.
        """
        if not self.file_path.suffix == '.pdf':
            return ""

        try:
            import fitz
            fitz.TOOLS.set_aa_level(0)  # PyMuPDF
            with fitz.open(str(self.file_path)) as pdf:
                text_content = ""
                for page_num in range(len(pdf)):
                    page = pdf.load_page(page_num)
                    text_content += page.get_text("text")
                return text_content if text_content.strip() else ""
        except Exception as e:
            print(f"Failed to extract text from PDF: {e}")
            return ""

    def compare_with(self, other_doc: 'DocumentRepresentation') -> bool:
        """Compare this document with another document."""
        if len(self.pages) != len(other_doc.pages):
            raise ValueError("Documents have different number of pages.")
        
        # Compare page by page
        for page_self, page_other in zip(self.pages, other_doc.pages):
            if not page_self.compare_with(page_other):
                return False
        return True

    def create_abstract_ignore_areas(self, ignore_area_file: Union[str, dict, list], ignore_area: Union[str, dict, list]):
        """Read ignore areas from the provided file or mask and return a list of ignore areas."""
        if ignore_area_file:
            ignore_area_manager = IgnoreAreaManager(ignore_area_file=ignore_area_file)
            self.abstract_ignore_areas = ignore_area_manager.read_ignore_areas()
        elif ignore_area:
            ignore_area_manager = IgnoreAreaManager(mask=ignore_area)
            self.abstract_ignore_areas = ignore_area_manager.read_ignore_areas()

    def create_pixel_based_ignore_areas(self, force_ocr: bool = False):
        """Apply ignore areas to each page of the document."""

        for page in self.pages:
            # If ignore area is of type pattern, line_pattern, or word_pattern
            # and if filetype is PDF, read text directly from PDF
            # to identify the pattern-based ignore areas
            # If force_ocr is True or page.text_content is not available, apply OCR

            for ignore_area in self.abstract_ignore_areas:
                if ignore_area.get('type') in ['pattern', 'line_pattern', 'word_pattern']:
                    if (force_ocr or not page.pdf_text_data) and not page.ocr_performed:
                        page.apply_ocr(ocr_engine=self.ocr_engine)
                page._process_ignore_area(ignore_area)    
            

    def get_text_from_area(self, area: Dict, force_ocr: bool = False):
        """Extract text content from a specific area of the document."""
        text_content = ""
        for page in self.pages:
            text_content += page._get_text_from_area(area, force_ocr) + " "
        return text_content.strip()

    def get_pdf_structure(self, config: Optional[StructureExtractionConfig] = None) -> DocumentStructure:
        """Return a structural representation (layout + text) for every PDF page."""
        if self.file_path.suffix.lower() != '.pdf':
            raise ValueError("PDF structure extraction is only supported for PDF files.")
        config = config or StructureExtractionConfig()
        pages = [page.get_pdf_structure(config=config) for page in self.pages]
        return DocumentStructure(pages=pages, config=config)

    def get_text(self, force_ocr: bool = False, tesseract_config: str = TESSERACT_CONFIG):
        """Extract text content from the document."""
        # If doc is pdf, extract text directly from pdf
        text_content = ""
        if force_ocr:
            for page in self.pages:
                text_content += page._get_text(force_ocr, ocr_engine=self.ocr_engine, tesseract_config=tesseract_config) + " "
            return text_content.strip()
        if self.file_path.suffix == '.pdf':
            text_content = self.extract_text_from_pdf()
            return text_content
        else:
            # If OCR is not forced, extract text from the OCR data
            for page in self.pages:
                text_content += page._get_text(force_ocr, ocr_engine=self.ocr_engine, tesseract_config=tesseract_config) + " "
        return text_content.strip()

    def identify_barcodes(self):
        """Detect barcodes in all pages."""
        for page in self.pages:
            page.identify_barcodes()

    def save_images(self, output_dir: str):
        """Save all pages as images to the specified directory."""
        os.makedirs(output_dir, exist_ok=True)
        for page in self.pages:
            output_path = os.path.join(output_dir, f'page_{page.page_number}.png')
            cv2.imwrite(output_path, page.image)

    def compare_visuals(self, other_doc: 'DocumentRepresentation'):
        """Compare images between two documents."""
        return self.compare_with(other_doc)

    def assign_ignore_areas_to_pages(self, ignore_areas: List[Dict]):
        """Assign each ignore area to the corresponding page."""
        for page in self.pages:
            for ignore_area in ignore_areas:
                if ignore_area.get('page') == page.page_number or ignore_area.get('page') == 'all':
                    page.ignore_areas.append(ignore_area)
    

    def identify_barcodes(self):
        """Detect barcodes in all pages."""
        for page in self.pages:
            page.identify_barcodes()

def make_text(words):
    """Return textstring output of get_text("words").
    Word items are sorted for reading sequence left to right,
    top to bottom.
    """
    line_dict = {}  # key: vertical coordinate, value: list of words
    words.sort(key=lambda w: w[0])  # sort by horizontal coordinate
    for w in words:  # fill the line dictionary
        y1 = round(w[3], 1)  # bottom of a word: don't be too picky!
        word = w[4]  # the text of the word
        line = line_dict.get(y1, [])  # read current line content
        line.append(word)  # append new word
        line_dict[y1] = line  # write back to dict
    lines = list(line_dict.items())
    lines.sort()  # sort vertically
    return "\n".join([" ".join(line[1]) for line in lines])<|MERGE_RESOLUTION|>--- conflicted
+++ resolved
@@ -38,12 +38,9 @@
         self.ocr_performed = False
         self.pixel_ignore_areas = []
         self.image_rescaled_for_ocr = False
-<<<<<<< HEAD
         self._structure_cache: Dict[StructureExtractionConfig, PageStructure] = {}
         self.is_pdf = False
-=======
         self.ocr_tokens: List[str] = []
->>>>>>> 509973e6
 
     def apply_ocr(self, ocr_engine: str = OCR_ENGINE_DEFAULT, tesseract_config: str = TESSERACT_CONFIG, confidence: int = DEFAULT_CONFIDENCE):
         """Perform OCR on the page image."""
@@ -101,7 +98,6 @@
         """Return the OCR text content."""
         return self.ocr_text_data['text'] if self.ocr_text_data else ""
 
-<<<<<<< HEAD
     def get_pdf_structure(self, config: Optional[StructureExtractionConfig] = None) -> PageStructure:
         """Build or fetch a cached structural representation for this page."""
         config = config or StructureExtractionConfig()
@@ -117,7 +113,7 @@
         )
         self._structure_cache[config] = structure
         return structure
-=======
+
     def _normalize_ocr_coordinates(self, scale_factor: float, target_height: int, target_width: int):
         """Bring OCR bounding boxes back to the original image scale and clamp them."""
         if not self.ocr_text_data:
@@ -317,7 +313,6 @@
 
         entries.sort(key=lambda e: (e['top'], e['left']))
         self.ocr_tokens = [entry['text'] for entry in entries]
->>>>>>> 509973e6
 
     def get_image_with_ignore_areas(self):
         """Return the image with ignore areas highlighted."""
