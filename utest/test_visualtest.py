from DocTest.VisualTest import VisualTest
import pytest
from pathlib import Path

def test_get_text_from_image(testdata_dir):
    visual_tester = VisualTest()
    ref_image=str(testdata_dir / 'text_big.png')
    text = visual_tester.get_text_from_document(ref_image)
    assert 'ABCDEFGHIJKLMNOPQRSTUVWXYZ' in text

def test_get_text_from_pdf(testdata_dir):
    visual_tester = VisualTest()
    ref_image=str(testdata_dir / 'sample.pdf')
    text = visual_tester.get_text_from_document(ref_image)
    assert 'THE TEST SHIPPER' in text

def test_get_text_from_pdf_does_not_match(testdata_dir):
    visual_tester = VisualTest()
    ref_image=str(testdata_dir / 'sample.pdf')
    text = visual_tester.get_text_from_document(ref_image)
    assert 'THIS STRING DOES NOT EXIST' not in text

def test_compare_two_different_images_from_url():
    visual_tester = VisualTest()
    ref_image='https://github.com/manykarim/robotframework-doctestlibrary/raw/main/utest/testdata/birthday_left.png'
    test_image='https://github.com/manykarim/robotframework-doctestlibrary/raw/main/utest/testdata/birthday_right.png'
    with pytest.raises(AssertionError, match='The compared images are different.'):
        visual_tester.compare_images(ref_image, test_image)

def test_compare_two_equal_images_from_url():
    visual_tester = VisualTest()
    ref_image='https://github.com/manykarim/robotframework-doctestlibrary/raw/main/utest/testdata/birthday_left.png'
    test_image='https://github.com/manykarim/robotframework-doctestlibrary/raw/main/utest/testdata/birthday_left_copy.png'
    visual_tester.compare_images(ref_image, test_image)

def test_compare_birthday_image_with_noise(testdata_dir):
    visual_tester = VisualTest()
    ref_image=str(testdata_dir / 'birthday_1080.png')
    cand_image=str(testdata_dir / 'birthday_1080_noise_001.png')
    with pytest.raises(AssertionError, match='The compared images are different.'):
        visual_tester.compare_images(ref_image, cand_image)

def test_compare_birthday_image_with_different_noise(testdata_dir):
    visual_tester = VisualTest()
    ref_image=str(testdata_dir / 'birthday_1080_noise_001.png')
    cand_image=str(testdata_dir / 'birthday_1080_noise_002.png')
    with pytest.raises(AssertionError, match='The compared images are different.'):
        visual_tester.compare_images(ref_image, cand_image)


def test_compare_birthday_image_with_noise_and_lower_threshold(testdata_dir):
    visual_tester = VisualTest(threshold=0.2)
    ref_image=str(testdata_dir / 'birthday_1080.png')
    cand_image=str(testdata_dir / 'birthday_1080_noise_001.png')
    visual_tester.compare_images(ref_image, cand_image)

def test_compare_birthday_image_with_noise_and_blurring(testdata_dir):
    visual_tester = VisualTest(threshold=0.0058)
    ref_image=str(testdata_dir / 'birthday_1080.png')
    cand_image=str(testdata_dir / 'birthday_1080_noise_001.png')
    visual_tester.compare_images(ref_image, cand_image, blur=True)

def test_text_on_colored_background_with_east(testdata_dir):
    visual_tester = VisualTest(ocr_engine='east')
    ref_image=str(testdata_dir / 'Beach_date.png')
    text = visual_tester.get_text_from_document(ref_image)
    assert "01-Jan-2021" in text
    assert "123456789" in text
    assert "SOUVENIR" in text

def test_moved_difference_for_pdf_on_white_background_within_tolerance_default(testdata_dir):
    visual_tester = VisualTest()
    ref_image=str(testdata_dir / 'sample_1_page.pdf')
    cand_image=str(testdata_dir / 'sample_1_page_moved.pdf')
    visual_tester.compare_images(ref_image, cand_image, move_tolerance=8)

def test_moved_difference_for_pdf_on_white_background_within_tolerance_classic(testdata_dir):
    visual_tester = VisualTest(movement_detection="classic")
    ref_image=str(testdata_dir / 'sample_1_page.pdf')
    cand_image=str(testdata_dir / 'sample_1_page_moved.pdf')
    visual_tester.compare_images(ref_image, cand_image, move_tolerance=8)

def test_moved_difference_for_pdf_on_white_background_within_tolerance_template(testdata_dir):
    visual_tester = VisualTest(movement_detection="template")
    ref_image=str(testdata_dir / 'sample_1_page.pdf')
    cand_image=str(testdata_dir / 'sample_1_page_moved.pdf')
    visual_tester.compare_images(ref_image, cand_image, move_tolerance=8)

def test_moved_difference_for_pdf_on_white_background_within_tolerance_orb(testdata_dir):
    visual_tester = VisualTest(movement_detection="orb")
    ref_image=str(testdata_dir / 'sample_1_page.pdf')
    cand_image=str(testdata_dir / 'sample_1_page_moved.pdf')
    visual_tester.compare_images(ref_image, cand_image, move_tolerance=8)

def test_moved_difference_for_pdf_on_white_background_within_tolerance_sift(testdata_dir):
    visual_tester = VisualTest(movement_detection="sift")
    ref_image=str(testdata_dir / 'sample_1_page.pdf')
    cand_image=str(testdata_dir / 'sample_1_page_moved.pdf')
    visual_tester.compare_images(ref_image, cand_image, move_tolerance=8)

def test_moved_difference_for_pdf_on_white_background_outside_tolerance_default(testdata_dir):
    visual_tester = VisualTest()
    ref_image=str(testdata_dir / 'sample_1_page.pdf')
    cand_image=str(testdata_dir / 'sample_1_page_moved.pdf')
    with pytest.raises(AssertionError, match='The compared images are different.'):
        visual_tester.compare_images(ref_image, cand_image, move_tolerance=7)

def test_moved_difference_for_pdf_on_white_background_outside_tolerance_classic(testdata_dir):
    visual_tester = VisualTest(movement_detection="classic")
    ref_image=str(testdata_dir / 'sample_1_page.pdf')
    cand_image=str(testdata_dir / 'sample_1_page_moved.pdf')
    with pytest.raises(AssertionError, match='The compared images are different.'):
        visual_tester.compare_images(ref_image, cand_image, move_tolerance=7)

def test_moved_difference_for_pdf_on_white_background_outside_tolerance_template(testdata_dir):
    visual_tester = VisualTest(movement_detection="template")
    ref_image=str(testdata_dir / 'sample_1_page.pdf')
    cand_image=str(testdata_dir / 'sample_1_page_moved.pdf')
    with pytest.raises(AssertionError, match='The compared images are different.'):
        visual_tester.compare_images(ref_image, cand_image, move_tolerance=7)

def test_moved_difference_for_pdf_on_white_background_outside_tolerance_orb(testdata_dir):
    visual_tester = VisualTest(movement_detection="orb")
    ref_image=str(testdata_dir / 'sample_1_page.pdf')
    cand_image=str(testdata_dir / 'sample_1_page_moved.pdf')
    with pytest.raises(AssertionError, match='The compared images are different.'):
        visual_tester.compare_images(ref_image, cand_image, move_tolerance=7)

def test_moved_difference_for_pdf_on_white_background_outside_tolerance_sift(testdata_dir):
    visual_tester = VisualTest(movement_detection="sift")
    ref_image=str(testdata_dir / 'sample_1_page.pdf')
    cand_image=str(testdata_dir / 'sample_1_page_moved.pdf')
    with pytest.raises(AssertionError, match='The compared images are different.'):
        visual_tester.compare_images(ref_image, cand_image, move_tolerance=7)

def test_get_barcode_values(testdata_dir):
    visual_tester = VisualTest()
    ref_image=str(testdata_dir / 'sample_barcodes.pdf')
    barcode_data = visual_tester.get_barcodes_from_document(ref_image)
    # barcode_data is a list of dictionaries
    # Only collect all the values of the key "value" from the dictionaries
    barcode_data = [d['value'] for d in barcode_data]
    assert barcode_data == ['This is a QR Code by TEC-IT', 'This is a QR Code by TEC-IT for mobile applications', '1234567890', 'ABC-1234', 'ABC-1234-/+', 'ABC-abc-1234', '0012345000065', '90311017', '0725272730706', '9780201379624', 'This is a Data Matrix by TEC-IT', 'This is a Data Matrix by TEC-IT']

def test_get_barcode_coordinates(testdata_dir):
    visual_tester = VisualTest()
    ref_image=str(testdata_dir / 'sample_barcodes.pdf')
    barcode_coordinates = visual_tester.get_barcodes_from_document(ref_image)
    # barcode_coordinates is a list of dictionaries
    # Only collect all the values of the keys "x", "y", "width" and "height" from the dictionaries
    barcode_coordinates = [{k: d[k] for k in ('x', 'y', 'width', 'height')} for d in barcode_coordinates]
<<<<<<< HEAD
    expected = [{'x':757, 'y':1620, 'width':207, 'height':207}, 
                {'x':1198, 'y':1598, 'width':244, 'height':244}, 
                {'x':160, 'y':1651, 'width':413, 'height':122}, 
                {'x':467, 'y':1309, 'width':663, 'height':159}, 
                {'x':509, 'y':1021, 'width':564, 'height':159}, 
                {'x':485, 'y':725, 'width':629, 'height':159}, 
                {'x':312, 'y':399, 'width':204, 'height':159}, 
                {'x':1039, 'y':399, 'width':278, 'height':159}, 
                {'x':984, 'y':93, 'width':396, 'height':158}, 
                {'x':236, 'y':90, 'width':396, 'height':158}, 
                {'x':480, 'y':2025, 'width':184, 'height':183}, 
                {'x':979, 'y':1971, 'width':272, 'height':271}]
    _assert_coordinates_with_tolerance(barcode_coordinates, expected)
=======
    expected = [{'x':757, 'y':1620, 'width':207, 'height':207},
                {'x':1198, 'y':1598, 'width':244, 'height':244},
                {'x':160, 'y':1651, 'width':413, 'height':122},
                {'x':467, 'y':1309, 'width':663, 'height':159},
                {'x':509, 'y':1021, 'width':564, 'height':159},
                {'x':485, 'y':725, 'width':629, 'height':159},
                {'x':312, 'y':399, 'width':204, 'height':159},
                {'x':1039, 'y':399, 'width':278, 'height':159},
                {'x':984, 'y':93, 'width':396, 'height':158},
                {'x':236, 'y':90, 'width':396, 'height':158},
                {'x':480, 'y':2025, 'width':184, 'height':183},
                {'x':979, 'y':1971, 'width':272, 'height':271}]
    for coord, exp in zip(barcode_coordinates, expected):
        for key in ('x', 'y', 'width', 'height'):
            assert abs(coord[key] - exp[key]) <= 1
>>>>>>> 509973e6

def test_get_barcode_all(testdata_dir):
    visual_tester = VisualTest()
    ref_image=str(testdata_dir / 'sample_barcodes.pdf')
    barcode_all = visual_tester.get_barcodes_from_document(ref_image)
    barcode_values = [d['value'] for d in barcode_all]
    barcode_coordinates = [{k: d[k] for k in ('x', 'y', 'width', 'height')} for d in barcode_all]
    assert barcode_values == ['This is a QR Code by TEC-IT', 'This is a QR Code by TEC-IT for mobile applications', '1234567890', 'ABC-1234', 'ABC-1234-/+', 'ABC-abc-1234', '0012345000065', '90311017', '0725272730706', '9780201379624', 'This is a Data Matrix by TEC-IT', 'This is a Data Matrix by TEC-IT']
<<<<<<< HEAD
    expected = [{'x':757, 'y':1620, 'width':207, 'height':207}, 
                {'x':1198, 'y':1598, 'width':244, 'height':244}, 
                {'x':160, 'y':1651, 'width':413, 'height':122}, 
                {'x':467, 'y':1309, 'width':663, 'height':159}, 
                {'x':509, 'y':1021, 'width':564, 'height':159}, 
                {'x':485, 'y':725, 'width':629, 'height':159}, 
                {'x':312, 'y':399, 'width':204, 'height':159}, 
                {'x':1039, 'y':399, 'width':278, 'height':159}, 
                {'x':984, 'y':93, 'width':396, 'height':158}, 
                {'x':236, 'y':90, 'width':396, 'height':158}, 
                {'x':480, 'y':2025, 'width':184, 'height':183}, 
                {'x':979, 'y':1971, 'width':272, 'height':271}]
    _assert_coordinates_with_tolerance(barcode_coordinates, expected)

def _assert_coordinates_with_tolerance(actual, expected, tolerance=1):
    assert len(actual) == len(expected)
    for idx, (act, exp) in enumerate(zip(actual, expected)):
        for key in ('x', 'y', 'width', 'height'):
            diff = abs(act[key] - exp[key])
            assert diff <= tolerance, f"Mismatch at index {idx} for '{key}': {act[key]} vs {exp[key]} (diff {diff})"
=======
    expected = [{'x':757, 'y':1620, 'width':207, 'height':207},
                {'x':1198, 'y':1598, 'width':244, 'height':244},
                {'x':160, 'y':1651, 'width':413, 'height':122},
                {'x':467, 'y':1309, 'width':663, 'height':159},
                {'x':509, 'y':1021, 'width':564, 'height':159},
                {'x':485, 'y':725, 'width':629, 'height':159},
                {'x':312, 'y':399, 'width':204, 'height':159},
                {'x':1039, 'y':399, 'width':278, 'height':159},
                {'x':984, 'y':93, 'width':396, 'height':158},
                {'x':236, 'y':90, 'width':396, 'height':158},
                {'x':480, 'y':2025, 'width':184, 'height':183},
                {'x':979, 'y':1971, 'width':272, 'height':271}]
    for coord, exp in zip(barcode_coordinates, expected):
        for key in ('x', 'y', 'width', 'height'):
            assert abs(coord[key] - exp[key]) <= 1
>>>>>>> 509973e6

def test_find_existing_partial_image_with_template(testdata_dir):
    visual_tester = VisualTest()
    ref_image=str(testdata_dir / 'birthday_1080.png')
    template_image=str(testdata_dir / 'birthday_partial_banana.png')
    position = visual_tester.image_should_contain_template(ref_image, template_image, detection='template')
    assert position['pt1'] == (154, 1001)
    assert position['pt2'] == (351, 1152)

def test_find_no_existing_partial_image_with_template(testdata_dir):
    visual_tester = VisualTest()
    ref_image=str(testdata_dir / 'birthday_1080.png')
    template_image=str(testdata_dir / 'text.png')
    with pytest.raises(AssertionError, match='The Template was not found in the Image'):
        visual_tester.image_should_contain_template(ref_image, template_image, detection='template')

def test_find_existing_partial_image_with_orb(testdata_dir):
    visual_tester = VisualTest()
    ref_image=str(testdata_dir / 'birthday_1080.png')
    template_image=str(testdata_dir / 'birthday_partial_banana.png')
    position = visual_tester.image_should_contain_template(ref_image, template_image, detection='orb')
    assert 153 <= position['pt1'][0] <= 156
    assert 1000 <= position['pt1'][1] <= 1003
    assert 350 <= position['pt2'][0] <= 353
    assert 1150 <= position['pt2'][1] <= 1154

def test_find_existing_partial_image_with_sift(testdata_dir):
    visual_tester = VisualTest()
    ref_image=str(testdata_dir / 'birthday_1080.png')
    template_image=str(testdata_dir / 'birthday_partial_banana.png')
    position = visual_tester.image_should_contain_template(ref_image, template_image, detection='sift')

    # Make the position assertion fuzzy to avoid false negatives
    # If the match differs in 1-3 pixels, it is still considered a match
    assert 153 <= position['pt1'][0] <= 156
    assert 1000 <= position['pt1'][1] <= 1003
    assert 350 <= position['pt2'][0] <= 353
    assert 1150 <= position['pt2'][1] <= 1154

    
def test_find_no_existing_partial_image_with_sift(testdata_dir):
    visual_tester = VisualTest()
    ref_image=str(testdata_dir / 'birthday_1080.png')
    template_image=str(testdata_dir / 'text.png')
    with pytest.raises(AssertionError, match='The Template was not found in the Image'):
        visual_tester.image_should_contain_template(ref_image, template_image, detection='sift')


def test_block_based_ssim(testdata_dir):
    visual_tester = VisualTest(threshold=0.999)
    ref_image=str(testdata_dir / "birthday_left.png")
    cand_image=str(testdata_dir / "birthday_right.png")
    ssim = visual_tester.compare_images(ref_image, cand_image, block_based_ssim=True, block_size=32)<|MERGE_RESOLUTION|>--- conflicted
+++ resolved
@@ -149,7 +149,6 @@
     # barcode_coordinates is a list of dictionaries
     # Only collect all the values of the keys "x", "y", "width" and "height" from the dictionaries
     barcode_coordinates = [{k: d[k] for k in ('x', 'y', 'width', 'height')} for d in barcode_coordinates]
-<<<<<<< HEAD
     expected = [{'x':757, 'y':1620, 'width':207, 'height':207}, 
                 {'x':1198, 'y':1598, 'width':244, 'height':244}, 
                 {'x':160, 'y':1651, 'width':413, 'height':122}, 
@@ -163,23 +162,6 @@
                 {'x':480, 'y':2025, 'width':184, 'height':183}, 
                 {'x':979, 'y':1971, 'width':272, 'height':271}]
     _assert_coordinates_with_tolerance(barcode_coordinates, expected)
-=======
-    expected = [{'x':757, 'y':1620, 'width':207, 'height':207},
-                {'x':1198, 'y':1598, 'width':244, 'height':244},
-                {'x':160, 'y':1651, 'width':413, 'height':122},
-                {'x':467, 'y':1309, 'width':663, 'height':159},
-                {'x':509, 'y':1021, 'width':564, 'height':159},
-                {'x':485, 'y':725, 'width':629, 'height':159},
-                {'x':312, 'y':399, 'width':204, 'height':159},
-                {'x':1039, 'y':399, 'width':278, 'height':159},
-                {'x':984, 'y':93, 'width':396, 'height':158},
-                {'x':236, 'y':90, 'width':396, 'height':158},
-                {'x':480, 'y':2025, 'width':184, 'height':183},
-                {'x':979, 'y':1971, 'width':272, 'height':271}]
-    for coord, exp in zip(barcode_coordinates, expected):
-        for key in ('x', 'y', 'width', 'height'):
-            assert abs(coord[key] - exp[key]) <= 1
->>>>>>> 509973e6
 
 def test_get_barcode_all(testdata_dir):
     visual_tester = VisualTest()
@@ -188,7 +170,6 @@
     barcode_values = [d['value'] for d in barcode_all]
     barcode_coordinates = [{k: d[k] for k in ('x', 'y', 'width', 'height')} for d in barcode_all]
     assert barcode_values == ['This is a QR Code by TEC-IT', 'This is a QR Code by TEC-IT for mobile applications', '1234567890', 'ABC-1234', 'ABC-1234-/+', 'ABC-abc-1234', '0012345000065', '90311017', '0725272730706', '9780201379624', 'This is a Data Matrix by TEC-IT', 'This is a Data Matrix by TEC-IT']
-<<<<<<< HEAD
     expected = [{'x':757, 'y':1620, 'width':207, 'height':207}, 
                 {'x':1198, 'y':1598, 'width':244, 'height':244}, 
                 {'x':160, 'y':1651, 'width':413, 'height':122}, 
@@ -209,23 +190,7 @@
         for key in ('x', 'y', 'width', 'height'):
             diff = abs(act[key] - exp[key])
             assert diff <= tolerance, f"Mismatch at index {idx} for '{key}': {act[key]} vs {exp[key]} (diff {diff})"
-=======
-    expected = [{'x':757, 'y':1620, 'width':207, 'height':207},
-                {'x':1198, 'y':1598, 'width':244, 'height':244},
-                {'x':160, 'y':1651, 'width':413, 'height':122},
-                {'x':467, 'y':1309, 'width':663, 'height':159},
-                {'x':509, 'y':1021, 'width':564, 'height':159},
-                {'x':485, 'y':725, 'width':629, 'height':159},
-                {'x':312, 'y':399, 'width':204, 'height':159},
-                {'x':1039, 'y':399, 'width':278, 'height':159},
-                {'x':984, 'y':93, 'width':396, 'height':158},
-                {'x':236, 'y':90, 'width':396, 'height':158},
-                {'x':480, 'y':2025, 'width':184, 'height':183},
-                {'x':979, 'y':1971, 'width':272, 'height':271}]
-    for coord, exp in zip(barcode_coordinates, expected):
-        for key in ('x', 'y', 'width', 'height'):
-            assert abs(coord[key] - exp[key]) <= 1
->>>>>>> 509973e6
+
 
 def test_find_existing_partial_image_with_template(testdata_dir):
     visual_tester = VisualTest()
