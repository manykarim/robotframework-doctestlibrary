[tool.poetry]
name = "robotframework-doctestlibrary"
<<<<<<< HEAD
version = "0.24.0rc02"
=======
version = "0.23.0"
>>>>>>> 47d1ea44
description = "A library for Visual Document Testing"
authors = ["Many Kasiriha <many.kasiriha@dbschenker.com>"]
maintainers = ["Many Kasiriha <many.kasiriha@dbschenker.com>"]
license = "Apache-2.0"
packages = [
    { include = "DocTest" },
]
exclude = ["DocTest/data/frozen_east_text_detection.pb"]
readme = "./README.md"
homepage = "https://github.com/manykarim/robotframework-doctestlibrary"

[tool.poetry.dependencies]
python = "^3.8.1"
<<<<<<< HEAD
PyMuPDF = ">=1.23.1, <1.25.0"
=======
PyMuPDF = ">=1.23.1"
>>>>>>> 47d1ea44
imutils = "*"
numpy = [
    {version = "<1.25", python = "<3.9"},
    {version = ">=1.25, <2.0", python = ">=3.9, <3.12"},
    {version = ">=1.26, <2.0", python = ">=3.12,<3.13"},
    {version = ">=2.1.0, <2.2.0", python = ">=3.13"}
]
opencv-python-headless = "*"
parsimonious = "*"
pytesseract = "*"
robotframework = ">=4"
scipy = [
    {version = "<1.11", python = "<=3.8"},
    {version = "*", python = ">3.8,<3.12"},
    {version = ">=1.11", python = "^3.12"}
]
scikit-image = [
    {version = "<0.22", python = "<=3.8"},
    {version = "*", python = ">3.8,<3.12"},
    {version = ">=0.22.0", python = ">=3.12,<3.13"},
    {version = ">=0.25.0rc1", python = ">=3.13", allow-prereleases = true},
    
]
Wand = "*"
pylibdmtx = "*"
deepdiff = "*"
pyzbar = "^0.1.9"
setuptools = { version = "*", python = "^3.12" }
robotframework-assertion-engine = "^3.0.3"

[tool.poetry.dev-dependencies]
pytest = "*"
invoke = "*"
coverage = "*"
robotframework-stacktrace = "*"

[build-system]
requires = ["poetry-core>=1.0.0"]
build-backend = "poetry.core.masonry.api"<|MERGE_RESOLUTION|>--- conflicted
+++ resolved
@@ -1,10 +1,6 @@
 [tool.poetry]
 name = "robotframework-doctestlibrary"
-<<<<<<< HEAD
 version = "0.24.0rc02"
-=======
-version = "0.23.0"
->>>>>>> 47d1ea44
 description = "A library for Visual Document Testing"
 authors = ["Many Kasiriha <many.kasiriha@dbschenker.com>"]
 maintainers = ["Many Kasiriha <many.kasiriha@dbschenker.com>"]
@@ -18,11 +14,7 @@
 
 [tool.poetry.dependencies]
 python = "^3.8.1"
-<<<<<<< HEAD
 PyMuPDF = ">=1.23.1, <1.25.0"
-=======
-PyMuPDF = ">=1.23.1"
->>>>>>> 47d1ea44
 imutils = "*"
 numpy = [
     {version = "<1.25", python = "<3.9"},
