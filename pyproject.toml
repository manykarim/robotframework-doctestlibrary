[tool.poetry]
name = "robotframework-doctestlibrary"
<<<<<<< HEAD
version = "0.25.0dev01"
=======
version = "0.25.0"
>>>>>>> 509973e6
description = "A library for Visual Document Testing"
authors = ["Many Kasiriha <many.kasiriha@dbschenker.com>"]
maintainers = ["Many Kasiriha <many.kasiriha@dbschenker.com>"]
license = "Apache-2.0"
packages = [{ include = "DocTest" }]
exclude = ["DocTest/data/frozen_east_text_detection.pb"]
readme = "./README.md"
homepage = "https://github.com/manykarim/robotframework-doctestlibrary"

[tool.poetry.dependencies]
python = "^3.8.1"
PyMuPDF = [
    { version = ">=1.23.1, <1.25.0", python = ">=3.8, <3.9" },
    { version = ">=1.26.0", python = ">=3.9" },
]
imutils = "*"
numpy = [
    { version = "<1.25", python = ">=3.8, <3.9" },
    { version = ">=1.25, <2.0", python = ">=3.9, <3.10" },
    { version = ">=1.26", python = ">=3.10, <3.13" },
    { version = ">=2.1.0", python = ">=3.13" },
]
opencv-python-headless = "*"
parsimonious = "*"
pytesseract = "*"
robotframework = ">=4"
scipy = [
    { version = "<1.11", python = "<=3.8" },
    { version = "*", python = ">3.8,<3.12" },
    { version = ">=1.11", python = "^3.12" },
]
scikit-image = [
    { version = "<0.22", python = "<=3.8" },
    { version = "*", python = ">3.8,<3.12" },
    { version = ">=0.22.0", python = ">=3.12,<3.13" },
    { version = ">=0.25.0", python = ">=3.13" },
]
Wand = "*"
pylibdmtx = "*"
deepdiff = [
    { version = "<8.0", python = "<3.9" },
    { version = "*", python = ">=3.9,<3.12" },
    { version = ">=6.0", python = ">=3.12" },
]
pyzbar = "*"
setuptools = { version = "*", python = "^3.12" }
robotframework-assertion-engine = "*"

[tool.poetry.dev-dependencies]
pytest = "*"
invoke = "*"
coverage = "*"
robotframework-stacktrace = "*"

[build-system]
requires = ["poetry-core>=1.0.0"]
build-backend = "poetry.core.masonry.api"<|MERGE_RESOLUTION|>--- conflicted
+++ resolved
@@ -1,10 +1,6 @@
 [tool.poetry]
 name = "robotframework-doctestlibrary"
-<<<<<<< HEAD
-version = "0.25.0dev01"
-=======
-version = "0.25.0"
->>>>>>> 509973e6
+version = "0.26.0"
 description = "A library for Visual Document Testing"
 authors = ["Many Kasiriha <many.kasiriha@dbschenker.com>"]
 maintainers = ["Many Kasiriha <many.kasiriha@dbschenker.com>"]
